﻿using System;
using System.Collections.Generic;
using BepuPhysicIntegrationTest.Integration.Processors;
using BepuPhysics;
using BepuPhysics.Constraints;
using BepuUtilities;
using BepuUtilities.Memory;
using Stride.Core;
using Stride.Core.Mathematics;
using Stride.Engine;
using Stride.Engine.Design;

namespace BepuPhysicIntegrationTest.Integration.Components.Simulations
{
    [DataContract]
    [DefaultEntityComponentProcessor(typeof(SimulationProcessor), ExecutionMode = ExecutionMode.Runtime)]
    [ComponentCategory("Bepu - Simulations")]
    public class SimulationComponent : EntityComponent
    {
        internal ThreadDispatcher ThreadDispatcher { get; private set; }
        internal BufferPool BufferPool { get; private set; }
        internal Simulation Simulation { get; private set; }

        internal List<(BodyHandle handle, Entity entity)> Bodies { get; } = new(Extensions.LIST_SIZE);
        internal List<(StaticHandle handle, Entity entity)> Statics { get; } = new(Extensions.LIST_SIZE);

        //Not working in editor since i'm using it in constructor !!!
        [Display(0, "SpringFreq")]
        public float SpringFreq { get; init; } = 30f;
        [Display(1, "SpringDamping")]
        public float SpringDamping { get; init; } = 3f;

        [Display(2, "PoseGravity")]
        public Vector3 PoseGravity { get; init; } = new Vector3(0, -10, 0);
        [Display(3, "PoseLinearDamping")]
        public float PoseLinearDamping { get; init; } = 0.1f;
        [Display(4, "PoseAngularDamping")]
        public float PoseAngularDamping { get; init; } = 0.5f;

        //This work in editor
        [Display(5, "SolveIteration")]
        public int SolveIteration
        {
            get => Simulation.Solver.VelocityIterationCount;
            init => Simulation.Solver.VelocityIterationCount = value;
        }

<<<<<<< HEAD
        [Display(6, "SolveSubStep")]
        public int SolveSubStep
        {
            get => Simulation.Solver.SubstepCount;
            init => Simulation.Solver.SubstepCount = value;
        }

        public override void Start()
        {
            base.Start();
        }

=======
>>>>>>> 4708c7b4
        public SimulationComponent()
        {
            var targetThreadCount = Math.Max(1, Environment.ProcessorCount > 4 ? Environment.ProcessorCount - 2 : Environment.ProcessorCount - 1);
            ThreadDispatcher = new ThreadDispatcher(targetThreadCount);
            BufferPool = new BufferPool();
            Simulation = Simulation.Create(BufferPool, new StrideNarrowPhaseCallbacks(
                new SpringSettings(SpringFreq, SpringDamping)),
                new StridePoseIntegratorCallbacks(PoseGravity.ToNumericVector(), PoseLinearDamping, PoseAngularDamping),
                new SolveDescription(2, 4)); //4, 8
        }

    }
}<|MERGE_RESOLUTION|>--- conflicted
+++ resolved
@@ -45,21 +45,12 @@
             init => Simulation.Solver.VelocityIterationCount = value;
         }
 
-<<<<<<< HEAD
         [Display(6, "SolveSubStep")]
         public int SolveSubStep
         {
             get => Simulation.Solver.SubstepCount;
             init => Simulation.Solver.SubstepCount = value;
-        }
-
-        public override void Start()
-        {
-            base.Start();
-        }
-
-=======
->>>>>>> 4708c7b4
+        }       
         public SimulationComponent()
         {
             var targetThreadCount = Math.Max(1, Environment.ProcessorCount > 4 ? Environment.ProcessorCount - 2 : Environment.ProcessorCount - 1);
