--- conflicted
+++ resolved
@@ -22,12 +22,8 @@
 {
     public class ContainerProcessor : EntityProcessor<ContainerComponent>
     {
-<<<<<<< HEAD
         private BepuConfiguration _bepuConfiguration;
         private IGame _game;
-=======
-        private BepuConfiguration _bepuConfiguration = new();
->>>>>>> 9b141d33
 
         public ContainerProcessor()
         {
@@ -50,13 +46,8 @@
 
         protected override void OnEntityComponentAdding(Entity entity, [NotNull] ContainerComponent component, [NotNull] ContainerComponent data)
         {
-<<<<<<< HEAD
             component.ContainerData = new(component, _bepuConfiguration.BepuSimulations[component.SimulationIndex], _game);
-            component.ContainerData.BuildShape();
-=======
-            component.ContainerData = new(component, _bepuConfiguration);
             component.ContainerData.BuildOrUpdateContainer();
->>>>>>> 9b141d33
         }
         protected override void OnEntityComponentRemoved(Entity entity, [NotNull] ContainerComponent component, [NotNull] ContainerComponent data)
         {
@@ -157,7 +148,6 @@
         internal BodyHandle BHandle { get; set; } = new(-1);
         internal StaticHandle SHandle { get; set; } = new(-1);
 
-<<<<<<< HEAD
         private IGame _game;
 
         public ContainerData(ContainerComponent containerComponent, BepuSimulation bepuSimulation, IGame game)
@@ -165,15 +155,8 @@
             ContainerComponent = containerComponent;
             BepuSimulation = bepuSimulation;
             _game = game;
-=======
+
         public bool Exist => isStatic ? BepuSimulation.Simulation.Statics.StaticExists(SHandle) : BepuSimulation.Simulation.Bodies.BodyExists(BHandle);
-
-
-        public ContainerData(ContainerComponent containerComponent, BepuConfiguration bepuConfiguration)
-        {
-            ContainerComponent = containerComponent;
-            BepuConfiguration = bepuConfiguration;
->>>>>>> 9b141d33
         }
 
         internal void BuildOrUpdateContainer()
@@ -194,47 +177,6 @@
                 DestroyContainer();
                 return;
             }
-<<<<<<< HEAD
-            else if (colliders.Count() == 1)
-            {
-                switch (colliders.First())
-                {
-                    case BoxColliderComponent box:
-                        var shapeB = new Box(box.Size.X, box.Size.Y, box.Size.Z);
-                        ShapeInertia = shapeB.ComputeInertia(box.Mass);
-                        ShapeIndex = BepuSimulation.Simulation.Shapes.Add(shapeB);
-                        break;
-                    case SphereColliderComponent sphere:
-                        var shapeS = new Sphere(sphere.Radius);
-                        ShapeInertia = shapeS.ComputeInertia(sphere.Mass);
-                        ShapeIndex = BepuSimulation.Simulation.Shapes.Add(shapeS);
-                        break;
-                    case CapsuleColliderComponent capsule:
-                        var shapeC = new Capsule(capsule.Radius, capsule.Length);
-                        ShapeInertia = shapeC.ComputeInertia(capsule.Mass);
-                        ShapeIndex = BepuSimulation.Simulation.Shapes.Add(shapeC);
-                        break;
-                    case ConvexHullColliderComponent convexHull:
-                        var shapeCh = new ConvexHull(GetMeshColliderShape(convexHull), new BufferPool(), out _);
-                        ShapeInertia = shapeCh.ComputeInertia(convexHull.Mass);
-                        ShapeIndex = BepuSimulation.Simulation.Shapes.Add(shapeCh);
-                        break;
-                    case CylinderColliderComponent cylinder:
-                        var shapeCy = new Cylinder(cylinder.Radius, cylinder.Length);
-                        ShapeInertia = shapeCy.ComputeInertia(cylinder.Mass);
-                        ShapeIndex = BepuSimulation.Simulation.Shapes.Add(shapeCy);
-                        break;
-                    case TriangleColliderComponent triangle:
-                        var shapeT = new Triangle(triangle.A.ToNumericVector(), triangle.B.ToNumericVector(), triangle.C.ToNumericVector());
-                        ShapeInertia = shapeT.ComputeInertia(triangle.Mass);
-                        ShapeIndex = BepuSimulation.Simulation.Shapes.Add(shapeT);
-                        break;
-                    default:
-                        throw new Exception("Unknown Shape");
-                }
-            }
-=======
->>>>>>> 9b141d33
             else
             {
                 using (var compoundBuilder = new CompoundBuilder(BepuSimulation.BufferPool, BepuSimulation.Simulation.Shapes, colliders.Count()))
@@ -263,13 +205,8 @@
                             case CapsuleColliderComponent capsule:
                                 compoundBuilder.Add(new Capsule(capsule.Radius, capsule.Length), localPose, collider.Mass);
                                 break;
-<<<<<<< HEAD
                             case ConvexHullColliderComponent convexHull:
-                                compoundBuilder.Add(new ConvexHull(GetMeshColliderShape(convexHull), new BufferPool(), out _), collider.Entity.Transform.ToBepuPose(), collider.Mass);
-=======
-                            case ConvexHullColliderComponent convexHull: //TODO
-                                compoundBuilder.Add(new ConvexHull(), localPose, collider.Mass);
->>>>>>> 9b141d33
+                                compoundBuilder.Add(new ConvexHull(GetMeshColliderShape(convexHull), new BufferPool(), out _), localPose, collider.Mass);
                                 break;
                             case CylinderColliderComponent cylinder:
                                 compoundBuilder.Add(new Cylinder(cylinder.Radius, cylinder.Length), localPose, collider.Mass);
