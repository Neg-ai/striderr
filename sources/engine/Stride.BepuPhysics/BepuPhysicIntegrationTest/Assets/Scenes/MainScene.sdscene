--- conflicted
+++ resolved
@@ -21,17 +21,10 @@
                     5cf97cba2e3502e8731ac5594e226524: !BepuPhysicIntegrationTest.SceneSelector,BepuPhysicIntegrationTest
                         Id: 5cad9763-9b53-4373-bdf7-1ba4e98e9905
                         MainScene: c0f3be45-d538-4587-9515-19311c80e024:Scenes/MainScene
-<<<<<<< HEAD
-                        Scene0: null
-                        Scene1: aece5828-1437-4db4-9c52-72ee5d11d245:Scenes/CubeFontainScene
-                        Scene2: effd55be-d7a3-4d2a-89d7-7ef55924d9e1:Scenes/Constraint
-                        Scene3: 9717c0b6-feb7-4800-a772-93627f8bdbb6:Scenes/ConvexDemo
-=======
                         Scene0: 21f7a4e4-7908-4ce9-ad5c-76a910db6167:Scenes/Colliders
                         Scene1: effd55be-d7a3-4d2a-89d7-7ef55924d9e1:Scenes/Constraint
                         Scene2: aece5828-1437-4db4-9c52-72ee5d11d245:Scenes/CubeFontainScene
                         Scene3: null
->>>>>>> 9b141d33
                         Scene4: null
                         Scene5: null
                         Scene6: null
