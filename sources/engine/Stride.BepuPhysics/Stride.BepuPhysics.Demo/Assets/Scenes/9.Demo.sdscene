--- conflicted
+++ resolved
@@ -266,13 +266,8 @@
                         Children:
                             c4be3cde9267c1a84ebd34fce78c8e1e: ref!! fdb4eab0-70be-4b54-9eab-de347caed944
                             2de7129a3af3a0a764eb2962d5236ecb: ref!! 89d9ebd9-70c2-4b77-8e09-db6c6a98308d
-<<<<<<< HEAD
-                    46d3e0466c59e94eb920dcace9871a76: !Stride.BepuPhysics.Components.Constraints.HingeConstraintComponent,Stride.BepuPhysics
-                        Id: 1d6c27c1-1d53-4b2f-951f-4d089cd2f9dd
-=======
                     46d3e0466c59e94eb920dcace9871a76: !Stride.BepuPhysics.Constraints.HingeConstraintComponent,Stride.BepuPhysics
                         Id: 2b47c5cf-ae33-4e7c-ad38-931d81433ba5
->>>>>>> d2427bc1
                         Enabled: true
                         A: ref!! b9ffe6bf-b37b-41f7-ad06-f9fda610e08c
                         B: ref!! befd947e-d1a5-4a14-9423-d272129d4ae5
@@ -282,13 +277,8 @@
                         LocalHingeAxisB: {X: 0.0, Y: 1.0, Z: 0.0}
                         SpringFrequency: 30.0
                         SpringDampingRatio: 3.0
-<<<<<<< HEAD
-                    82adb9d9847f9eab8cefae5aa42e7be3: !Stride.BepuPhysics.Components.Constraints.OneBodyAngularMotorConstraintComponent,Stride.BepuPhysics
-                        Id: f7523f14-1d92-49b3-80cf-e0fab803c1cd
-=======
                     82adb9d9847f9eab8cefae5aa42e7be3: !Stride.BepuPhysics.Constraints.OneBodyAngularMotorConstraintComponent,Stride.BepuPhysics
                         Id: 1aeadfc1-ce36-43e7-b0b9-af74a1edc156
->>>>>>> d2427bc1
                         Enabled: true
                         A: ref!! b9ffe6bf-b37b-41f7-ad06-f9fda610e08c
                         TargetVelocity: {X: 0.0, Y: 0.5, Z: 0.0}
