﻿using BepuPhysics;
using BepuPhysics.Collidables;
using Stride.BepuPhysics.Extensions;
using Stride.BepuPhysics.Processors;
using Stride.Core;
using Stride.Core.Mathematics;
using Stride.Engine;
using Stride.Engine.Design;
using Stride.Graphics;
using Stride.Graphics.GeometricPrimitives;
using Stride.Physics;

namespace Stride.BepuPhysics.Components.Containers
{
    [DataContract(Inherited = true)]
    [DefaultEntityComponentProcessor(typeof(ContainerProcessor), ExecutionMode = ExecutionMode.Runtime)]
    [ComponentCategory("Bepu - Containers")]
    public class BodyContainerComponent : ContainerComponent
    {
        private bool _kinematic = false;
        private float _sleepThreshold = 0.01f;
        private byte _minimumTimestepCountUnderThreshold = 32;

        public bool Kinematic
        {
            get => _kinematic;
            set
            {
                _kinematic = value;
                ContainerData?.TryUpdateContainer();
            }
        }
        public float SleepThreshold
        {
            get => _sleepThreshold;
            set
            {
                _sleepThreshold = value;
                ContainerData?.TryUpdateContainer();
            }
        }
        public byte MinimumTimestepCountUnderThreshold
        {
            get => _minimumTimestepCountUnderThreshold;
            set
            {
                _minimumTimestepCountUnderThreshold = value;
                ContainerData?.TryUpdateContainer();
            }
        }

#warning This will be deleted !!!
        public BodyReference? GetPhysicBody()
        {
            return ContainerData?.BepuSimulation.Simulation.Bodies[ContainerData.BHandle];
        }

        private BodyReference GetRef()
        {
            if (ContainerData == null)
                throw new Exception("");

            return ContainerData.BepuSimulation.Simulation.Bodies[ContainerData.BHandle];
        }

        [DataMemberIgnore]
        public bool Awake
        {
            get => GetRef().Awake;
            set
            {
                var bodyRef = GetRef();
                bodyRef.Awake = value;
            }
        }
        [DataMemberIgnore]
        public Vector3 LinearVelocity
        {
            get => GetRef().Velocity.Linear.ToStrideVector();
            set
            {
                var bodyRef = GetRef();
                bodyRef.Velocity.Linear = value.ToNumericVector();
            }
        }
        [DataMemberIgnore]
        public Vector3 AngularVelocity
        {
            get => GetRef().Velocity.Angular.ToStrideVector();
            set
            {
                var bodyRef = GetRef();
                bodyRef.Velocity.Angular = value.ToNumericVector();
            }
        }
        [DataMemberIgnore]
        public Vector3 Position
        {
            get => GetRef().Pose.Position.ToStrideVector();
            set
            {
                var bodyRef = GetRef();
                bodyRef.Pose.Position = value.ToNumericVector();
            }
        }
        [DataMemberIgnore]
        public Quaternion Orientation
        {
            get => GetRef().Pose.Orientation.ToStrideQuaternion();
            set
            {
                var bodyRef = GetRef();
                bodyRef.Pose.Orientation = value.ToNumericQuaternion();
            }
        }
<<<<<<< HEAD

		[DataMemberIgnore]
		public BodyInertia BodyInertia
		{
			get => GetRef().LocalInertia;
			set
			{
				var bodyRef = GetRef();
				bodyRef.LocalInertia = value;
			}
		}
=======
        [DataMemberIgnore]
        public BodyInertia BodyInertia
        {
            get => GetRef().LocalInertia;
            set
            {
                var bodyRef = GetRef();
                bodyRef.LocalInertia = value;
            }
        }
        [DataMemberIgnore]
        public float SpeculativeMargin
        {
            get => GetRef().Collidable.SpeculativeMargin;
            set
            {
                var bodyRef = GetRef();
                bodyRef.Collidable.SpeculativeMargin = value;
            }
        }
        [DataMemberIgnore]
        public ContinuousDetection ContinuousDetection
        {
            get => GetRef().Collidable.Continuity;
            set
            {
                var bodyRef = GetRef();
                bodyRef.Collidable.Continuity = value;
            }
        }
>>>>>>> e99f79d0

		public void ApplyLinearImpulse(Vector3 impulse, Vector3 impulseOffset)
        {
            GetRef().ApplyImpulse(impulse.ToNumericVector(), impulseOffset.ToNumericVector());
        }
        public void ApplyAngularImpulse(Vector3 impulse)
        {
            GetRef().ApplyAngularImpulse(impulse.ToNumericVector());
        }
        public void ApplyImpulse(Vector3 impulse)
        {
            GetRef().ApplyLinearImpulse(impulse.ToNumericVector());
        }
        public void UpdateInertia(BodyInertia inertia)
        {
            GetRef().LocalInertia = inertia;
		}
	}
}<|MERGE_RESOLUTION|>--- conflicted
+++ resolved
@@ -113,19 +113,6 @@
                 bodyRef.Pose.Orientation = value.ToNumericQuaternion();
             }
         }
-<<<<<<< HEAD
-
-		[DataMemberIgnore]
-		public BodyInertia BodyInertia
-		{
-			get => GetRef().LocalInertia;
-			set
-			{
-				var bodyRef = GetRef();
-				bodyRef.LocalInertia = value;
-			}
-		}
-=======
         [DataMemberIgnore]
         public BodyInertia BodyInertia
         {
@@ -156,7 +143,6 @@
                 bodyRef.Collidable.Continuity = value;
             }
         }
->>>>>>> e99f79d0
 
 		public void ApplyLinearImpulse(Vector3 impulse, Vector3 impulseOffset)
         {
