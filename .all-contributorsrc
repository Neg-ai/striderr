{
  "files": [
    "README.md"
  ],
  "imageSize": 100,
  "commit": false,
  "contributors": [
    {
      "login": "xen2",
      "name": "xen2",
      "avatar_url": "https://avatars.githubusercontent.com/u/527565?v=4",
      "profile": "https://stride3d.net",
      "contributions": [
        "code"
      ]
    },
    {
<<<<<<< HEAD
      "login": "Aggror",
      "name": "Jorn Theunissen",
      "avatar_url": "https://avatars.githubusercontent.com/u/3499539?v=4",
      "profile": "https://www.aggror.com",
      "contributions": [
        "doc"
=======
      "login": "Eideren",
      "name": "Eideren",
      "avatar_url": "https://avatars.githubusercontent.com/u/5742236?v=4",
      "profile": "https://github.com/Eideren",
      "contributions": [
        "code"
>>>>>>> 2a532d68
      ]
    }
  ],
  "contributorsPerLine": 7,
  "projectName": "stride",
  "projectOwner": "stride3d",
  "repoType": "github",
  "repoHost": "https://github.com",
  "skipCi": true
}<|MERGE_RESOLUTION|>--- conflicted
+++ resolved
@@ -15,21 +15,21 @@
       ]
     },
     {
-<<<<<<< HEAD
+      "login": "Eideren",
+      "name": "Eideren",
+      "avatar_url": "https://avatars.githubusercontent.com/u/5742236?v=4",
+      "profile": "https://github.com/Eideren",
+      "contributions": [
+        "code"
+      ]
+    },
+    {
       "login": "Aggror",
       "name": "Jorn Theunissen",
       "avatar_url": "https://avatars.githubusercontent.com/u/3499539?v=4",
       "profile": "https://www.aggror.com",
       "contributions": [
         "doc"
-=======
-      "login": "Eideren",
-      "name": "Eideren",
-      "avatar_url": "https://avatars.githubusercontent.com/u/5742236?v=4",
-      "profile": "https://github.com/Eideren",
-      "contributions": [
-        "code"
->>>>>>> 2a532d68
       ]
     }
   ],
